--- conflicted
+++ resolved
@@ -1,24 +1,3 @@
-<<<<<<< HEAD
-PUSH #10
-PUSH #24
-ADDS
-POP B
-PUSH #5
-PUSH #22
-ADDS
-POP C
-PUSH #100
-POP A
-POP B
-PUSH #0
-POP A
-PUSH #10
-POP A
-PUSH #20
-POP B
-ADDR A B
-SIG $09
-=======
 ; Demo program to test the ADDR instruction
 
 PUSH #10            ; push 10 onto the stack
@@ -49,5 +28,4 @@
 
 ADDR A B            ; add the values in A and B, result in A
 
-SIG $09             ; signal to the monitor that the program is done
->>>>>>> 8cf06b6a
+SIG $09             ; signal to the monitor that the program is done